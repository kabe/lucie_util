--- conflicted
+++ resolved
@@ -30,10 +30,6 @@
 
 ./node install-multi \
 LINE_TMPLS
-<<<<<<< HEAD
---netmask INSTALL_NETMASK \
-=======
->>>>>>> 0c41b74b
 --source-control REMOTE_LDB_REPOSITORY_TYPE \
 --ldb-repository REMOTE_LDB_REPOSITORY_LOCATION \
 --verbose \
@@ -118,14 +114,6 @@
 sub get_nodeinfo {
   my $line = shift;
   chomp $line;
-<<<<<<< HEAD
-  my ($name, $inst_mac, $inst_netmask, $storage_type, $arch) = split(/\|/, $line);
-  $inst_mac = undef if $inst_mac eq "";
-  $inst_netmask = undef if $inst_netmask eq "";
-  $storage_type = undef if $storage_type eq "";
-  $arch = undef if $arch eq "";
-  return ($name, $inst_mac, $inst_netmask, $storage_type, $arch);
-=======
   my ($name, $inst_mac, $inst_netmask, $inst_addr, $storage_type, $arch) = split(/\|/, $line);
   error(undef, qq|Column not found|) if $name eq "";
   error(undef, qq|install_mac for $name|) if $inst_mac eq "";
@@ -134,7 +122,6 @@
   error(undef, qq|storage_type for $name|) if $storage_type eq "";
   error(undef, qq|arch for $name|) if $arch eq "";
   return ($name, $inst_mac, $inst_netmask, $inst_addr, $storage_type, $arch);
->>>>>>> 0c41b74b
 }
 
 sub sql_cmd {
@@ -176,23 +163,7 @@
   # File existence
   my $storage_conf_file_path = $storage_dir . '/' . $storage_type;
   if (! -f qq|$storage_conf_file_path|) {
-<<<<<<< HEAD
-    return qq|Storage configuration file ($storage_conf_file_path) not exists!|;
-  }
-  return (q|OK|, $storage_conf_file_path);
-}
-
-sub check_netmask {
-  my $nref = shift;
-  my @s = sort @$nref;
-  if (!defined $s[0]) {
-    return q|Install Netmask for some node(s) undefined!|;
-  }
-  if ($s[0] ne $s[$#s]) {
-    return q|Some of the install netmask configuration differs!|;
-=======
     error(2, qq|Storage configuration file ($storage_conf_file_path) not exists!|);
->>>>>>> 0c41b74b
   }
   return $storage_conf_file_path;
 }
@@ -245,21 +216,13 @@
   my @node_lines = ();
   my @mac_unknown = ();
   my @excluded = ();
-<<<<<<< HEAD
-  my @install_netmask_list = ();
-=======
->>>>>>> 0c41b74b
   my @archs = ();
   my $handle = undef;
   # Create SQL Command
   open $handle, sql_cmd($hash) . " | " or die "Can't open L4 pipe";
   for my $line (<$handle>) {
     my $tmp_tmpl = $line_tmpl;
-<<<<<<< HEAD
-    my ($name, $inst_mac, $inst_netmask, $storage_type, $arch) = get_nodeinfo($line);
-=======
     my ($name, $inst_mac, $inst_netmask, $inst_addr, $storage_type, $arch) = get_nodeinfo($line);
->>>>>>> 0c41b74b
     if (grep /$name/, @{$hash->{EXCLUDE_LIST}}) {
       push @excluded, $name;
       next;
@@ -268,10 +231,6 @@
       push @mac_unknown, $name;
       next;
     }
-<<<<<<< HEAD
-    push @install_netmask_list, $inst_netmask;
-=======
->>>>>>> 0c41b74b
     # Check storage configuration file
     my $storage_conf_path = check_storage($storage_type);
     # arch
@@ -287,15 +246,6 @@
   }
   close $handle;
 
-<<<<<<< HEAD
-  # Check install netmask
-  my ($install_netmask_result, $install_netmask) = check_netmask(\@install_netmask_list);
-  if ($install_netmask_result ne q|OK|) {
-    print STDERR q|!!! ERROR !!! |, $install_netmask_result, $/;
-    return 0;
-  }
-=======
->>>>>>> 0c41b74b
   # Check secret file
   check_secret_file($secret_file);
   # Check architechture
@@ -306,10 +256,6 @@
   my $nl = node_lines(\@node_lines);
   chomp $nl;
   $glbl_tmpl =~ s/LINE_TMPLS/$nl/;
-<<<<<<< HEAD
-  $glbl_tmpl =~ s/INSTALL_NETMASK/$install_netmask/;
-=======
->>>>>>> 0c41b74b
   $glbl_tmpl =~ s/REMOTE_LDB_REPOSITORY_TYPE/$remote_ldb_repository_type/;
   $glbl_tmpl =~ s/REMOTE_LDB_REPOSITORY_LOCATION/$remote_ldb_repository/;
   $glbl_tmpl =~ s/SECRET_FILE/$secret_file/;
